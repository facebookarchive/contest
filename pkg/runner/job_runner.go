--- conflicted
+++ resolved
@@ -16,11 +16,6 @@
 	"github.com/facebookincubator/contest/pkg/event/frameworkevent"
 	"github.com/facebookincubator/contest/pkg/event/testevent"
 	"github.com/facebookincubator/contest/pkg/job"
-<<<<<<< HEAD
-=======
-	"github.com/facebookincubator/contest/pkg/logging"
-	"github.com/facebookincubator/contest/pkg/statectx"
->>>>>>> 46b84e82
 	"github.com/facebookincubator/contest/pkg/storage"
 	"github.com/facebookincubator/contest/pkg/target"
 	"github.com/facebookincubator/contest/pkg/types"
@@ -160,7 +155,7 @@
 						if err := tl.Unlock(j.StateCtx, j.ID, targets); err != nil {
 							j.StateCtx.Logger().Warnf("Failed to unlock targets (%v) for job ID %d: %v", targets, j.ID, err)
 						}
-					case <-j.StateCtx.WaitFor(xcontext.Paused):
+					case <-j.StateCtx.Until(xcontext.Paused):
 						j.StateCtx.Logger().Debugf("Received pause request, NOT releasing targets so the job can be resumed")
 						return
 					case <-done:
@@ -187,13 +182,8 @@
 				j.StateCtx.Logger().Infof("Run #%d: running test #%d for job '%s' (job ID: %d) on %d targets", run+1, idx, j.Name, j.ID, len(targets))
 				testRunner := NewTestRunner()
 				resumeState, err := testRunner.Run(j.StateCtx, t, targets, j.ID, types.RunID(run+1), nil)
-<<<<<<< HEAD
 				if err == xcontext.Paused {
 					j.StateCtx.Logger().Debugf("Runner paused, state: %s", string(resumeState))
-=======
-				if err == statectx.ErrPaused {
-					jobLog.Debugf("Runner paused, state: %s", string(resumeState))
->>>>>>> 46b84e82
 					// TODO(rojer): Persist the state.
 				} else {
 					runErr = err
