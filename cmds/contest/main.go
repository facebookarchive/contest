--- conflicted
+++ resolved
@@ -30,14 +30,9 @@
 )
 
 var (
-<<<<<<< HEAD
-	flagDBURI          = flag.String("dbURI", defaultDBURI, "Database URI")
+	flagDBURI          = flag.String("dbURI", config.DefaultDBURI, "Database URI")
 	flagServerID       = flag.String("serverID", "", "Set a static server ID, e.g. the host name or another unique identifier. If unset, will use the listener's default")
 	flagProcessTimeout = flag.Duration("processTimeout", api.DefaultEventTimeout, "API request processing timeout")
-=======
-	flagDBURI    = flag.String("dbURI", config.DefaultDBURI, "Database URI")
-	flagServerID = flag.String("serverID", "", "Set a static server ID, e.g. the host name or another unique identifier. If unset, will use the listener's default")
->>>>>>> 96d19dab
 )
 
 func main() {
