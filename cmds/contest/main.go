--- conflicted
+++ resolved
@@ -204,17 +204,12 @@
 	}
 
 	// storage initialization
-<<<<<<< HEAD
-	log.Infof("Using database URI (MySQL DSN) for the main storage: %s", *flagDBURI)
-	storage.SetStorage(rdbms.New(*flagDBURI))
-=======
-	log.Infof("Using database URI: %s", *flagDBURI)
+	log.Infof("Using database URI (MySQL DSN) of the main storage: %s", *flagDBURI)
 	s, err := rdbms.New(*flagDBURI)
 	if err != nil {
 		log.Fatalf("could not initialize database: %v", err)
 	}
 	storage.SetStorage(s)
->>>>>>> 73efca88
 
 	// set Locker engine
 	targetLocker, targetLockerName, targetLockerStorageDSN := newTargetLockerFromFlag(*flagTargetLocker)
